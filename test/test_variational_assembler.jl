using Manifolds, Manopt, ManoptExamples, Test
using LinearAlgebra, SparseArrays, OffsetArrays, RecursiveArrayTools

@testset "Test Variational Assembler (Elastic geodesic under force)" begin
    N = 3

    S = Manifolds.Sphere(2)
    power = PowerManifold(S, NestedPowerRepresentation(), N) # power manifold of S

    mutable struct VariationalSpace
        manifold::AbstractManifold
        degree::Integer
    end

    test_space = VariationalSpace(S, 1)

    start_interval = 0.4
    end_interval = pi - 0.4
    discrete_time = range(; start = start_interval, stop = end_interval, length = N + 2) # equidistant discrete time points

    y0 = [sin(start_interval), 0, cos(start_interval)] # startpoint of geodesic
    yT = [sin(end_interval), 0, cos(end_interval)] # endpoint of geodesic

    y(t) = [sin(t), 0, cos(t)]
    discretized_y = [y(ti) for ti in discrete_time[2:(end - 1)]]

    mutable struct Mapping{F1 <: Function, F2 <: Function, T}
        value::F1
        derivative::F2
        scaling::T
    end

    transport_by_proj(S, p, X, q) = X - q * (q' * X)
    transport_by_proj_prime(S, p, X, dq) = (- dq * p' - p * dq') * X
    transport = Mapping(transport_by_proj, transport_by_proj_prime, nothing)

    F_at(Integrand, y, ydot, B, Bdot) = ydot' * Bdot + w(y, Integrand.scaling)' * B
    F_prime_at(Integrand, y, ydot, B1, B1dot, B2, B2dot) = B1dot' * B2dot + (w_prime(y, Integrand.scaling) * B1)' * B2
    integrand = Mapping(F_at, F_prime_at, 3.0)

    w(p, c) = c * p[3] * [-p[2] / (p[1]^2 + p[2]^2), p[1] / (p[1]^2 + p[2]^2), 0.0]
    function w_prime(p, c)
        denominator = p[1]^2 + p[2]^2
        return c * [p[3] * 2 * p[1] * p[2] / denominator^2 p[3] * (-1.0 / denominator + 2.0 * p[2]^2 / denominator^2) -p[2] / denominator; p[3] * (1.0 / denominator - 2.0 * p[1]^2 / (denominator^2)) p[3] * (-2.0 * p[1] * p[2] / (denominator^2)) p[1] / denominator; 0.0 0.0 0.0]
    end

    evaluate(p, i, tloc) = (1.0 - tloc) * p[i - 1] + tloc * p[i]

    struct NewtonEquation{F, TS, T, I, NM, Nrhs}
        integrand::F
        test_space::TS
        transport::T
        time_interval::I
        A::NM
        b::Nrhs
    end

    function NewtonEquation(M, F, test_space, VT, interval)
        n = manifold_dimension(M)
        A = spzeros(n, n)
        b = zeros(n)
        return NewtonEquation{typeof(F), typeof(test_space), typeof(VT), typeof(interval), typeof(A), typeof(b)}(F, test_space, VT, interval, A, b)
    end

    global test_matrix_rhs = true

    function (ne::NewtonEquation)(M, VB, p)
        n = manifold_dimension(M)
        ne.A .= spzeros(n, n)
        ne.b .= zeros(n)

        Op = OffsetArray([y0, p..., yT], 0:(length(p) + 1))

        ManoptExamples.get_jacobian!(M, Op, evaluate, ne.A, ne.integrand, ne.transport, ne.time_interval; test_space = ne.test_space)
        @test size(ne.A) == (6, 6)
        ManoptExamples.get_right_hand_side!(M, Op, evaluate, ne.b, ne.integrand, ne.time_interval; test_space = ne.test_space)
        @test size(ne.b) == (6,)
        if test_matrix_rhs
            @test Matrix(ne.A) == [2.847607684272587 2.5279563925639 -1.708239045705826 0.0 0.0 0.0; 0.7717619023715545 2.8476076842725875 0.0 -1.4238038421362937 0.0 0.0; -1.708239045705826 0.0 2.8476076842725857 1.7561944901923452 -1.7082390457058247 0.0; 0.0 -1.4238038421362937 6.584674667307058e-33 2.8476076842725857 0.0 -1.4238038421362922; 0.0 0.0 -1.7082390457058247 0.0 2.8476076842725853 2.5279563925639006; 0.0 0.0 0.0 -1.4238038421362922 0.7717619023715555 2.8476076842725853]
            @test ne.b == [1.1642010138654264, 0.0, 1.0753589805471364e-16, 1.1102230246251565e-16, -1.164201013865427, 2.220446049250313e-16]
            global test_matrix_rhs = false
        end
    end

    function solve_in_basis_repr(problem, newtonstate)
        X_base = (problem.newton_equation.A) \ (-problem.newton_equation.b)
        return get_vector(problem.manifold, newtonstate.p, X_base, DefaultOrthogonalBasis())
    end

    NE = NewtonEquation(power, integrand, test_space, transport, discrete_time)

    st_res = vectorbundle_newton(
        power, TangentBundle(power), NE, discretized_y; sub_problem = solve_in_basis_repr, sub_state = AllocatingEvaluation(),
        stopping_criterion = (StopAfterIteration(15) | StopWhenChangeLess(power, 1.0e-12; outer_norm = Inf, inverse_retraction_method = ProjectionInverseRetraction())),
        retraction_method = ProjectionRetraction(),
        return_state = true
    )

    @test get_solver_result(st_res) == [[0.586381584046008, -0.4818143937953777, 0.6511616756407638], [1.0, -3.0171701154889116e-15, 5.346718841666071e-16], [0.5863815840460105, 0.4818143937953751, -0.6511616756407635]]
end


@testset "Test assembly of simplified right hand side" begin
    N = 3

    S = Manifolds.Sphere(2)
    power = PowerManifold(S, NestedPowerRepresentation(), N) # power manifold of S

    mutable struct VariationalSpace
        manifold::AbstractManifold
        degree::Integer
    end

    test_space = VariationalSpace(S, 1)

    start_interval = 0.4
    end_interval = pi - 0.4
    discrete_time = range(; start = start_interval, stop = end_interval, length = N + 2) # equidistant discrete time points

    y0 = [sin(start_interval), 0, cos(start_interval)] # startpoint of geodesic
    yT = [sin(end_interval), 0, cos(end_interval)] # endpoint of geodesic

    y(t) = [sin(t), 0, cos(t)]
    discretized_y = [y(ti) for ti in discrete_time[2:(end - 1)]]

    mutable struct Mapping{F1 <: Function, F2 <: Function, T}
        value::F1
        derivative::F2
        scaling::T
    end

    transport_by_proj(S, p, X, q) = X - q * (q' * X)
    transport_by_proj_prime(S, p, X, dq) = (- dq * p' - p * dq') * X
    transport = Mapping(transport_by_proj, transport_by_proj_prime, nothing)

    F_at(Integrand, y, ydot, B, Bdot) = ydot' * Bdot + w(y, Integrand.scaling)' * B
    F_prime_at(Integrand, y, ydot, B1, B1dot, B2, B2dot) = B1dot' * B2dot + (w_prime(y, Integrand.scaling) * B1)' * B2
    integrand = Mapping(F_at, F_prime_at, 3.0)

    w(p, c) = c * p[3] * [-p[2] / (p[1]^2 + p[2]^2), p[1] / (p[1]^2 + p[2]^2), 0.0]
    function w_prime(p, c)
        denominator = p[1]^2 + p[2]^2
        return c * [p[3] * 2 * p[1] * p[2] / denominator^2 p[3] * (-1.0 / denominator + 2.0 * p[2]^2 / denominator^2) -p[2] / denominator; p[3] * (1.0 / denominator - 2.0 * p[1]^2 / (denominator^2)) p[3] * (-2.0 * p[1] * p[2] / (denominator^2)) p[1] / denominator; 0.0 0.0 0.0]
    end

    evaluate(p, i, tloc) = (1.0 - tloc) * p[i - 1] + tloc * p[i]

    struct NewtonEquation{F, TS, T, I, NM, Nrhs}
        integrand::F
        test_space::TS
        transport::T
        time_interval::I
        A::NM
        b::Nrhs
    end

    function NewtonEquation(M, F, test_space, VT, interval)
        n = manifold_dimension(M)
        A = spzeros(n, n)
        b = zeros(n)
        return NewtonEquation{typeof(F), typeof(test_space), typeof(VT), typeof(interval), typeof(A), typeof(b)}(F, test_space, VT, interval, A, b)
    end

    function (ne::NewtonEquation)(M, VB, p)
        n = manifold_dimension(M)
        ne.A .= spzeros(n, n)
        ne.b .= zeros(n)

        Op = OffsetArray([y0, p..., yT], 0:(length(p) + 1))

        ManoptExamples.get_jacobian!(M, Op, evaluate, ne.A, ne.integrand, ne.transport, ne.time_interval; test_space = ne.test_space)
        ManoptExamples.get_right_hand_side!(M, Op, evaluate, ne.b, ne.integrand, ne.time_interval; test_space = ne.test_space)
    end

    global test_rhs_simplified = true
    function (ne::NewtonEquation)(M, VB, p, p_trial)
        n = manifold_dimension(M)
        btrial = zeros(n)

        Op = OffsetArray([y0, p..., yT], 0:(length(p) + 1))
        Optrial = OffsetArray([y0, p_trial..., yT], 0:(length(p_trial) + 1))

        ManoptExamples.get_right_hand_side_simplified!(M, Op, Optrial, evaluate, btrial, ne.integrand, ne.transport, ne.time_interval; test_space = ne.test_space)
        @test size(btrial) == (6,)
        if test_rhs_simplified
            @test btrial == [-0.12876345443232956, -0.09421034004627316, -7.771561172376096e-16, 1.3322676295501878e-15, 0.1287634544323284, 0.09421034004627227]
            global test_rhs_simplified = false
        end
        return btrial
    end

    function solve_in_basis_repr(problem, newtonstate)
        X_base = (problem.newton_equation.A) \ (-problem.newton_equation.b)
        return get_vector(problem.manifold, newtonstate.p, X_base, DefaultOrthogonalBasis())
    end

    NE = NewtonEquation(power, integrand, test_space, transport, discrete_time)

    st_res = vectorbundle_newton(
        power, TangentBundle(power), NE, discretized_y; sub_problem = solve_in_basis_repr, sub_state = AllocatingEvaluation(),
        stopping_criterion = (StopAfterIteration(15) | StopWhenChangeLess(power, 1.0e-12; outer_norm = Inf, inverse_retraction_method = ProjectionInverseRetraction())),
        retraction_method = ProjectionRetraction(),
        stepsize = Manopt.AffineCovariantStepsize(power, θ_des = 0.05),
        return_state = true
    )

    @test get_solver_result(st_res) == [[0.586381584046008, -0.4818143937953779, 0.6511616756407637], [1.0, -4.024168698300908e-15, 7.937293755429942e-16], [0.5863815840460113, 0.48181439379537433, -0.6511616756407632]]
end

@testset "Test Variational Block Assembler (Inextensible rod)" begin
<<<<<<< HEAD
    N=3

	S = Manifolds.Sphere(2)
	R3 = Manifolds.Euclidean(3)	
	powerS = PowerManifold(S, NestedPowerRepresentation(), N) # power manifold of S
	powerR3 = PowerManifold(R3, NestedPowerRepresentation(), N) # power manifold of R^3
	powerR3_λ = PowerManifold(R3, NestedPowerRepresentation(), N+1) # power manifold of R^3
	product = ProductManifold(powerR3, powerS, powerR3_λ) # product manifold

	mutable struct VariationalSpace
		manifold::AbstractManifold
		degree::Integer
	end

	test_spaces = ArrayPartition(VariationalSpace(R3, 1), VariationalSpace(S, 1), VariationalSpace(R3, 0))

	ansatz_spaces = ArrayPartition(VariationalSpace(R3, 1), VariationalSpace(S, 1), VariationalSpace(R3, 0))
	
	start_interval = 0.0
	end_interval = 1.0
	discrete_time = range(; start=start_interval, stop = end_interval, length=N+2)
	
	y0 = [0,0,0] # startpoint of rod
	y1 = [0.8,0,0] # endpoint of rod

	v0 = 1/norm([1,0,2])*[1,0,2] # start direction of rod
	v1 = 1/norm([1,0,0.8])*[1,0,0.8] # end direction of rod

    y(t) = [t*0.8, 0.1*t*(1-t), 0]
	v(t) = [sin(t*pi/2+pi/4), cos(t*pi/2+pi/4), 0]
=======
    N = 3

    S = Manifolds.Sphere(2)
    R3 = Manifolds.Euclidean(3)
    powerS = PowerManifold(S, NestedPowerRepresentation(), N) # power manifold of S
    powerR3 = PowerManifold(R3, NestedPowerRepresentation(), N) # power manifold of R^3
    powerR3_λ = PowerManifold(R3, NestedPowerRepresentation(), N + 1) # power manifold of R^3
    product = ProductManifold(powerR3, powerS, powerR3_λ) # product manifold

    mutable struct variational_space
        manifold::AbstractManifold
        degree::Integer
    end

    test_spaces = ArrayPartition(variational_space(R3, 1), variational_space(S, 1), variational_space(R3, 0))

    ansatz_spaces = ArrayPartition(variational_space(R3, 1), variational_space(S, 1), variational_space(R3, 0))

    start_interval = 0.0
    end_interval = 1.0
    discrete_time = range(; start = start_interval, stop = end_interval, length = N + 2)

    y0 = [0, 0, 0] # startpoint of rod
    y1 = [0.8, 0, 0] # endpoint of rod

    v0 = 1 / norm([1, 0, 2]) * [1, 0, 2] # start direction of rod
    v1 = 1 / norm([1, 0, 0.8]) * [1, 0, 0.8] # end direction of rod

    y(t) = [t * 0.8, 0.1 * t * (1 - t), 0]
    v(t) = [sin(t * pi / 2 + pi / 4), cos(t * pi / 2 + pi / 4), 0]
>>>>>>> 65696224
    λ(t) = [0.1, 0.1, 0.1]

    discretized_y = [y(ti) for ti in discrete_time[2:(end - 1)]]
    discretized_v = [v(ti) for ti in discrete_time[2:(end - 1)]]
    discretized_λ = [λ(ti) for ti in discrete_time[1:(end - 1)]]

    disc_point = ArrayPartition(discretized_y, discretized_v, discretized_λ)

    mutable struct DifferentiableMapping{F1 <: Function, F2 <: Function}
        value::F1
        derivative::F2
    end

    transport_by_proj(S, p, X, q) = X - q * (q' * X)
    transport_by_proj_prime(S, p, X, dq) = (- dq * p' - p * dq') * X
    transport = DifferentiableMapping(transport_by_proj, transport_by_proj_prime)

    Fy_at(Integrand, y, ydot, T, Tdot) = Tdot' * y.x[3] # y component of F
    Fv_at(Integrand, y, ydot, T, Tdot) = ydot.x[2]' * Tdot - T' * y.x[3] # v component of F
    Fλ_at(Integrand, y, ydot, T, Tdot) = (ydot.x[1] - y.x[2])' * T # λ component of F

    F_prime_yλ_at(Integrand, y, ydot, B, Bdot, T, Tdot) = Tdot' * B # derivative of Fy_at w.r.t. λ (others are zero)
    F_prime_vv_at(Integrand, y, ydot, B, Bdot, T, Tdot) = Bdot' * Tdot # derivative of Fv_at w.r.t. v (others are zero)
    F_prime_λv_at(Integrand, y, ydot, B, Bdot, T, Tdot) = -B' * T # derivative of Fλ_at w.r.t. v (others are zero)

    integrand_vv = DifferentiableMapping(Fv_at, F_prime_vv_at)
    integrand_yλ = DifferentiableMapping(Fy_at, F_prime_yλ_at)
    integrand_λv = DifferentiableMapping(Fλ_at, F_prime_λv_at)

    identity_transport(S, p, X, q) = X
    identity_transport_prime(S, p, X, dq) = 0.0 * X
    id_transport = DifferentiableMapping(identity_transport, identity_transport_prime)

    evaluate(y, i, tloc) = ArrayPartition(
        (1.0 - tloc) * y.x[1][i - 1] + tloc * y.x[1][i],
        (1.0 - tloc) * y.x[2][i - 1] + tloc * y.x[2][i],
        y.x[3][i]
    )

    struct NewtonEq{Fy, Fv, Fλ, TS, AS, T, O, NM, Nrhs}
        integrand_y::Fy
        integrand_v::Fv
        integrand_λ::Fλ
        test_spaces::TS
        ansatz_spaces::AS
        vectortransport::T
        discrete_time_interval::O
        A13::NM
        A22::NM
        A32::NM
        A::NM
        b1::Nrhs
        b2::Nrhs
        b3::Nrhs
        b::Nrhs
    end

    function NewtonEq(M, inty, intv, intλ, test_spaces, ansatz_spaces, VT, discrete_time)
        n1 = Int(manifold_dimension(submanifold(M, 1)))
        n2 = Int(manifold_dimension(submanifold(M, 2)))
        n3 = Int(manifold_dimension(submanifold(M, 3)))

        # non-zero blocks of the Newton matrix
        A13 = spzeros(n1, n3)
        A22 = spzeros(n2, n2)
        A32 = spzeros(n3, n2)

        A = spzeros(n1 + n2 + n3, n1 + n2 + n3)

        b1 = zeros(n1)
        b2 = zeros(n2)
        b3 = zeros(n3)
        b = zeros(n1 + n2 + n3)

        return NewtonEq{typeof(inty), typeof(intv), typeof(intλ), typeof(test_spaces), typeof(ansatz_spaces), typeof(VT), typeof(discrete_time), typeof(A13), typeof(b1)}(inty, intv, intλ, test_spaces, ansatz_spaces, VT, discrete_time, A13, A22, A32, A, b1, b2, b3, b)
    end

    global test_matrix_rhs = true

    function (ne::NewtonEq)(M, VB, p)
        n1 = Int(manifold_dimension(submanifold(M, 1)))
        n2 = Int(manifold_dimension(submanifold(M, 2)))
        n3 = Int(manifold_dimension(submanifold(M, 3)))

        ne.A13 .= spzeros(n1, n3)
        ne.A22 .= spzeros(n2, n2)
        ne.A32 .= spzeros(n3, n2)

        ne.b1 .= zeros(n1)
        ne.b2 .= zeros(n2)
        ne.b3 .= zeros(n3)

        Op_y = OffsetArray([y0, p[M, 1]..., y1], 0:(length(p[M, 1]) + 1))
        Op_v = OffsetArray([v0, p[M, 2]..., v1], 0:(length(p[M, 2]) + 1))
        Op_λ = OffsetArray(p[M, 3], 1:length(p[M, 3]))

        Op = ArrayPartition(Op_y, Op_v, Op_λ)

        # assemble (2,2)-block using the connection
        ManoptExamples.get_jacobian_block!(M, Op, evaluate, ne.A22, ne.integrand_v, ne.vectortransport, ne.discrete_time_interval; row_index = 2, column_index = 2, test_space = ne.test_spaces.x[2], ansatz_space = ne.ansatz_spaces.x[2])
        @test size(ne.A22) == (6, 6)
        # assemble (1,3)-block without connection
        ManoptExamples.get_jacobian_block!(M, Op, evaluate, ne.A13, ne.integrand_y, id_transport, ne.discrete_time_interval; row_index = 1, column_index = 3, test_space = ne.test_spaces.x[1], ansatz_space = ne.ansatz_spaces.x[3])
        @test size(ne.A13) == (9, 12)
        # assemble (3,2)-block without connection
        ManoptExamples.get_jacobian_block!(M, Op, evaluate, ne.A32, ne.integrand_λ, id_transport, ne.discrete_time_interval; row_index = 3, column_index = 2, test_space = ne.test_spaces.x[3], ansatz_space = ne.ansatz_spaces.x[2])
        @test size(ne.A32) == (12, 6)


        ManoptExamples.get_right_hand_side_row!(M, Op, evaluate, ne.b1, ne.integrand_y, ne.discrete_time_interval; row_index = 1, test_space = ne.test_spaces.x[1])
        @test size(ne.b1) == (9,)
        ManoptExamples.get_right_hand_side_row!(M, Op, evaluate, ne.b2, ne.integrand_v, ne.discrete_time_interval, ; row_index = 2, test_space = ne.test_spaces.x[2])
        @test size(ne.b2) == (6,)
        ManoptExamples.get_right_hand_side_row!(M, Op, evaluate, ne.b3, ne.integrand_λ, ne.discrete_time_interval, ; row_index = 3, test_space = ne.test_spaces.x[3])
        @test size(ne.b3) == (12,)


        ne.A .= vcat(
            hcat(spzeros(n1, n1), spzeros(n1, n2), ne.A13),
            hcat(spzeros(n2, n1), ne.A22, ne.A32'),
            hcat(ne.A13', ne.A32, spzeros(n3, n3))
        )
        ne.b .= vcat(ne.b1, ne.b2, ne.b3)

        if test_matrix_rhs
            @test Matrix(ne.A22) == [5.380868154339828 0.0 -3.695518130045147 0.0 0.0 0.0; -9.316796552482789e-17 5.380868154339828 0.0 -4.0 0.0 0.0; -3.695518130045147 0.0 7.416036260090294 0.0 -3.695518130045147 0.0; 0.0 -4.0 0.0 7.416036260090294 0.0 -4.0; 0.0 0.0 -3.695518130045147 0.0 6.594762875032289 0.0; 0.0 0.0 0.0 -4.0 4.39376565883322e-17 6.5947628750322895]
            @test Matrix(ne.A13) == [1.0 0.0 0.0 -1.0 0.0 0.0 0.0 0.0 0.0 0.0 0.0 0.0; 0.0 1.0 0.0 0.0 -1.0 0.0 0.0 0.0 0.0 0.0 0.0 0.0; 0.0 0.0 1.0 0.0 0.0 -1.0 0.0 0.0 0.0 0.0 0.0 0.0; 0.0 0.0 0.0 1.0 0.0 0.0 -1.0 0.0 0.0 0.0 0.0 0.0; 0.0 0.0 0.0 0.0 1.0 0.0 0.0 -1.0 0.0 0.0 0.0 0.0; 0.0 0.0 0.0 0.0 0.0 1.0 0.0 0.0 -1.0 0.0 0.0 0.0; 0.0 0.0 0.0 0.0 0.0 0.0 1.0 0.0 0.0 -1.0 0.0 0.0; 0.0 0.0 0.0 0.0 0.0 0.0 0.0 1.0 0.0 0.0 -1.0 0.0; 0.0 0.0 0.0 0.0 0.0 0.0 0.0 0.0 1.0 0.0 0.0 -1.0]
            @test Matrix(ne.A32) == [0.04783542904563623 0.0 0.0 0.0 0.0 0.0; -0.11548494156391084 0.0 0.0 0.0 0.0 0.0; 0.0 -0.125 0.0 0.0 0.0 0.0; 0.04783542904563623 0.0 7.654042494670958e-18 0.0 0.0 0.0; -0.11548494156391084 0.0 -0.125 0.0 0.0 0.0; 0.0 -0.125 0.0 -0.125 0.0 0.0; 0.0 0.0 7.654042494670958e-18 0.0 -0.047835429045636216 0.0; 0.0 0.0 -0.125 0.0 -0.11548494156391084 0.0; 0.0 0.0 0.0 -0.125 0.0 -0.125; 0.0 0.0 0.0 0.0 -0.047835429045636216 0.0; 0.0 0.0 0.0 0.0 -0.11548494156391084 0.0; 0.0 0.0 0.0 0.0 0.0 -0.125]
            @test ne.b1 == [0.0, 0.0, 0.0, 0.0, 0.0, 0.0, 0.0, 0.0, 0.0]
            @test ne.b2 == [2.2017687618617314, -3.6027087639996633, -0.02499999999999991, -0.025, -2.758700028480269, -2.523780190217697]
            @test ne.b3 == [0.028613358998594428, -0.029085429045636227, -0.11180339887498948, -0.04048494156391083, -0.04158542904563624, 0.0, -0.040484941563910776, 0.0415854290456362, 0.0, -0.013093542744289671, 0.029085429045636213, -0.07808688094430304]
            global test_matrix_rhs = false
        end

        return
    end

    function solve_in_basis_repr(problem, newtonstate)
        X = (problem.newton_equation.A) \ (-problem.newton_equation.b)
        return get_vector(problem.manifold, newtonstate.p, X, DefaultOrthogonalBasis())
    end

    y_0 = copy(product, disc_point)

    NE = NewtonEq(product, integrand_yλ, integrand_vv, integrand_λv, test_spaces, ansatz_spaces, transport, discrete_time)

    st_res = vectorbundle_newton(
        product, TangentBundle(product), NE, y_0; sub_problem = solve_in_basis_repr, sub_state = AllocatingEvaluation(),
        stopping_criterion = (StopAfterIteration(100) | StopWhenChangeLess(product, 1.0e-12; outer_norm = Inf)),
        retraction_method = ProductRetraction(ExponentialRetraction(), ProjectionRetraction(), ExponentialRetraction()),
        return_state = true
    )

    @test get_solver_result(st_res) == RecursiveArrayTools.ArrayPartition{Float64, Tuple{Vector{Vector{Float64}}, Vector{Vector{Float64}}, Vector{Vector{Float64}}}}(([[0.17939616371786352, 3.8563733738218966e-42, 0.09246128699172507], [0.3797679482303294, 0.0, -0.02544490371304304], [0.5795183336410239, 2.8698592549372254e-42, -0.10104793173942489]], [[0.9879557142429503, 3.0850986990575173e-41, -0.15473689506611538], [0.615018561856777, -4.591774807899561e-41, -0.7885126305720296], [0.982984521428779, -2.2958874039497803e-41, 0.18368840636097478]], [[-32.46424394115326, -8.609577764811676e-41, 0.7280993274418598], [-32.46424394115326, -8.609577764811676e-41, 0.7280993274418598], [-32.46424394115326, -8.609577764811676e-41, 0.7280993274418598], [-32.46424394115326, -8.609577764811676e-41, 0.7280993274418598]]))
end

@testset "Test assembly simplified right hand side for block system" begin
<<<<<<< HEAD
    N=3

	S = Manifolds.Sphere(2)
	R3 = Manifolds.Euclidean(3)	
	powerS = PowerManifold(S, NestedPowerRepresentation(), N) # power manifold of S
	powerR3 = PowerManifold(R3, NestedPowerRepresentation(), N) # power manifold of R^3
	powerR3_λ = PowerManifold(R3, NestedPowerRepresentation(), N+1) # power manifold of R^3
	product = ProductManifold(powerR3, powerS, powerR3_λ) # product manifold

	mutable struct VariationalSpace
		manifold::AbstractManifold
		degree::Integer
	end

	test_spaces = ArrayPartition(VariationalSpace(R3, 1), VariationalSpace(S, 1), VariationalSpace(R3, 0))

	ansatz_spaces = ArrayPartition(VariationalSpace(R3, 1), VariationalSpace(S, 1), VariationalSpace(R3, 0))
	
	start_interval = 0.0
	end_interval = 1.0
	discrete_time = range(; start=start_interval, stop = end_interval, length=N+2)
	
	y0 = [0,0,0] # startpoint of rod
	y1 = [0.8,0,0] # endpoint of rod

	v0 = 1/norm([1,0,2])*[1,0,2] # start direction of rod
	v1 = 1/norm([1,0,0.8])*[1,0,0.8] # end direction of rod

    y(t) = [t*0.8, 0.1*t*(1-t), 0]
	v(t) = [sin(t*pi/2+pi/4), cos(t*pi/2+pi/4), 0]
=======
    N = 3

    S = Manifolds.Sphere(2)
    R3 = Manifolds.Euclidean(3)
    powerS = PowerManifold(S, NestedPowerRepresentation(), N) # power manifold of S
    powerR3 = PowerManifold(R3, NestedPowerRepresentation(), N) # power manifold of R^3
    powerR3_λ = PowerManifold(R3, NestedPowerRepresentation(), N + 1) # power manifold of R^3
    product = ProductManifold(powerR3, powerS, powerR3_λ) # product manifold

    mutable struct variational_space
        manifold::AbstractManifold
        degree::Integer
    end

    test_spaces = ArrayPartition(variational_space(R3, 1), variational_space(S, 1), variational_space(R3, 0))

    ansatz_spaces = ArrayPartition(variational_space(R3, 1), variational_space(S, 1), variational_space(R3, 0))

    start_interval = 0.0
    end_interval = 1.0
    discrete_time = range(; start = start_interval, stop = end_interval, length = N + 2)

    y0 = [0, 0, 0] # startpoint of rod
    y1 = [0.8, 0, 0] # endpoint of rod

    v0 = 1 / norm([1, 0, 2]) * [1, 0, 2] # start direction of rod
    v1 = 1 / norm([1, 0, 0.8]) * [1, 0, 0.8] # end direction of rod

    y(t) = [t * 0.8, 0.1 * t * (1 - t), 0]
    v(t) = [sin(t * pi / 2 + pi / 4), cos(t * pi / 2 + pi / 4), 0]
>>>>>>> 65696224
    λ(t) = [0.1, 0.1, 0.1]

    discretized_y = [y(ti) for ti in discrete_time[2:(end - 1)]]
    discretized_v = [v(ti) for ti in discrete_time[2:(end - 1)]]
    discretized_λ = [λ(ti) for ti in discrete_time[1:(end - 1)]]

    disc_point = ArrayPartition(discretized_y, discretized_v, discretized_λ)

    mutable struct DifferentiableMapping{F1 <: Function, F2 <: Function}
        value::F1
        derivative::F2
    end

    transport_by_proj(S, p, X, q) = X - q * (q' * X)
    transport_by_proj_prime(S, p, X, dq) = (- dq * p' - p * dq') * X
    transport = DifferentiableMapping(transport_by_proj, transport_by_proj_prime)

    Fy_at(Integrand, y, ydot, T, Tdot) = Tdot' * y.x[3] # y component of F
    Fv_at(Integrand, y, ydot, T, Tdot) = ydot.x[2]' * Tdot - T' * y.x[3] # v component of F
    Fλ_at(Integrand, y, ydot, T, Tdot) = (ydot.x[1] - y.x[2])' * T # λ component of F

    F_prime_yλ_at(Integrand, y, ydot, B, Bdot, T, Tdot) = Tdot' * B # derivative of Fy_at w.r.t. λ (others are zero)
    F_prime_vv_at(Integrand, y, ydot, B, Bdot, T, Tdot) = Bdot' * Tdot # derivative of Fv_at w.r.t. v (others are zero)
    F_prime_λv_at(Integrand, y, ydot, B, Bdot, T, Tdot) = -B' * T # derivative of Fλ_at w.r.t. v (others are zero)

    integrand_vv = DifferentiableMapping(Fv_at, F_prime_vv_at)
    integrand_yλ = DifferentiableMapping(Fy_at, F_prime_yλ_at)
    integrand_λv = DifferentiableMapping(Fλ_at, F_prime_λv_at)

    identity_transport(S, p, X, q) = X
    identity_transport_prime(S, p, X, dq) = 0.0 * X
    id_transport = DifferentiableMapping(identity_transport, identity_transport_prime)

    evaluate(y, i, tloc) = ArrayPartition(
        (1.0 - tloc) * y.x[1][i - 1] + tloc * y.x[1][i],
        (1.0 - tloc) * y.x[2][i - 1] + tloc * y.x[2][i],
        y.x[3][i]
    )

    struct NewtonEq{Fy, Fv, Fλ, TS, AS, T, O, NM, Nrhs}
        integrand_y::Fy
        integrand_v::Fv
        integrand_λ::Fλ
        test_spaces::TS
        ansatz_spaces::AS
        vectortransport::T
        discrete_time_interval::O
        A13::NM
        A22::NM
        A32::NM
        A::NM
        b1::Nrhs
        b2::Nrhs
        b3::Nrhs
        b::Nrhs
    end

    function NewtonEq(M, inty, intv, intλ, test_spaces, ansatz_spaces, VT, discrete_time)
        n1 = Int(manifold_dimension(submanifold(M, 1)))
        n2 = Int(manifold_dimension(submanifold(M, 2)))
        n3 = Int(manifold_dimension(submanifold(M, 3)))

        # non-zero blocks of the Newton matrix
        A13 = spzeros(n1, n3)
        A22 = spzeros(n2, n2)
        A32 = spzeros(n3, n2)

        A = spzeros(n1 + n2 + n3, n1 + n2 + n3)

        b1 = zeros(n1)
        b2 = zeros(n2)
        b3 = zeros(n3)
        b = zeros(n1 + n2 + n3)

        return NewtonEq{typeof(inty), typeof(intv), typeof(intλ), typeof(test_spaces), typeof(ansatz_spaces), typeof(VT), typeof(discrete_time), typeof(A13), typeof(b1)}(inty, intv, intλ, test_spaces, ansatz_spaces, VT, discrete_time, A13, A22, A32, A, b1, b2, b3, b)
    end

    function (ne::NewtonEq)(M, VB, p)
        n1 = Int(manifold_dimension(submanifold(M, 1)))
        n2 = Int(manifold_dimension(submanifold(M, 2)))
        n3 = Int(manifold_dimension(submanifold(M, 3)))

        ne.A13 .= spzeros(n1, n3)
        ne.A22 .= spzeros(n2, n2)
        ne.A32 .= spzeros(n3, n2)

        ne.b1 .= zeros(n1)
        ne.b2 .= zeros(n2)
        ne.b3 .= zeros(n3)

        Op_y = OffsetArray([y0, p[M, 1]..., y1], 0:(length(p[M, 1]) + 1))
        Op_v = OffsetArray([v0, p[M, 2]..., v1], 0:(length(p[M, 2]) + 1))
        Op_λ = OffsetArray(p[M, 3], 1:length(p[M, 3]))

        Op = ArrayPartition(Op_y, Op_v, Op_λ)

        # assemble (2,2)-block using the connection
        ManoptExamples.get_jacobian_block!(M, Op, evaluate, ne.A22, ne.integrand_v, ne.vectortransport, ne.discrete_time_interval; row_index = 2, column_index = 2, test_space = ne.test_spaces.x[2], ansatz_space = ne.ansatz_spaces.x[2])
        # assemble (1,3)-block without connection
        ManoptExamples.get_jacobian_block!(M, Op, evaluate, ne.A13, ne.integrand_y, id_transport, ne.discrete_time_interval; row_index = 1, column_index = 3, test_space = ne.test_spaces.x[1], ansatz_space = ne.ansatz_spaces.x[3])
        # assemble (3,2)-block without connection
        ManoptExamples.get_jacobian_block!(M, Op, evaluate, ne.A32, ne.integrand_λ, id_transport, ne.discrete_time_interval; row_index = 3, column_index = 2, test_space = ne.test_spaces.x[3], ansatz_space = ne.ansatz_spaces.x[2])


        ManoptExamples.get_right_hand_side_row!(M, Op, evaluate, ne.b1, ne.integrand_y, ne.discrete_time_interval; row_index = 1, test_space = ne.test_spaces.x[1])
        ManoptExamples.get_right_hand_side_row!(M, Op, evaluate, ne.b2, ne.integrand_v, ne.discrete_time_interval, ; row_index = 2, test_space = ne.test_spaces.x[2])
        ManoptExamples.get_right_hand_side_row!(M, Op, evaluate, ne.b3, ne.integrand_λ, ne.discrete_time_interval, ; row_index = 3, test_space = ne.test_spaces.x[3])


        ne.A .= vcat(
            hcat(spzeros(n1, n1), spzeros(n1, n2), ne.A13),
            hcat(spzeros(n2, n1), ne.A22, ne.A32'),
            hcat(ne.A13', ne.A32, spzeros(n3, n3))
        )
        ne.b .= vcat(ne.b1, ne.b2, ne.b3)
        return
    end

    global test_rhs_simplified = true

    function (ne::NewtonEq)(M, VB, p, p_trial)
        n1 = Int(manifold_dimension(submanifold(M, 1)))
        n2 = Int(manifold_dimension(submanifold(M, 2)))
        n3 = Int(manifold_dimension(submanifold(M, 3)))

        btrial_y = zeros(n1)
        btrial_v = zeros(n2)
        btrial_λ = zeros(n3)

        Op_y = OffsetArray([y0, p[M, 1]..., y1], 0:(length(p[M, 1]) + 1))
        Op_v = OffsetArray([v0, p[M, 2]..., v1], 0:(length(p[M, 2]) + 1))
        Op_λ = OffsetArray(p[M, 3], 1:length(p[M, 3]))
        Op = ArrayPartition(Op_y, Op_v, Op_λ)


        Optrial_y = OffsetArray([y0, p_trial[M, 1]..., y1], 0:(length(p_trial[M, 1]) + 1))
        Optrial_v = OffsetArray([v0, p_trial[M, 2]..., v1], 0:(length(p_trial[M, 2]) + 1))
        Optrial_λ = OffsetArray(p_trial[M, 3], 1:length(p_trial[M, 3]))
        Optrial = ArrayPartition(Optrial_y, Optrial_v, Optrial_λ)

        ManoptExamples.get_right_hand_side_simplified_row!(M, Op, Optrial, evaluate, btrial_y, ne.integrand_y, id_transport, ne.discrete_time_interval; row_index = 1, test_space = ne.test_spaces.x[1])
        @test size(btrial_y) == (9,)
        ManoptExamples.get_right_hand_side_simplified_row!(M, Op, Optrial, evaluate, btrial_v, ne.integrand_v, ne.vectortransport, ne.discrete_time_interval; row_index = 2, test_space = ne.test_spaces.x[2])
        @test size(btrial_v) == (6,)
        ManoptExamples.get_right_hand_side_simplified_row!(M, Op, Optrial, evaluate, btrial_λ, ne.integrand_λ, id_transport, ne.discrete_time_interval; row_index = 3, test_space = ne.test_spaces.x[3])
        @test size(btrial_λ) == (12,)

        if test_rhs_simplified
            @test btrial_y == [0.0, 0.0, 0.0, 0.0, 0.0, 0.0, 0.0, 0.0, 0.0]
            @test btrial_v == [-3.723280013759479, 0.6081203339171481, 0.2693259668949266, 4.94041726735329, 3.2630082906440867, 2.000346215506468]
            @test btrial_λ == [0.005955875845116053, 0.005384487521366693, -0.0005826837870468032, 0.01725769634426519, 0.005085198152608786, -0.005736900950447689, 0.018388113935373665, -0.0063827151309787805, -0.007164080676918993, 0.007086293436224536, -0.006083425762220901, -0.0020098635135180967]

            global test_rhs_simplified = false
        end

        return vcat(btrial_y, btrial_v, btrial_λ)
    end

    function solve_in_basis_repr(problem, newtonstate)
        X = (problem.newton_equation.A) \ (-problem.newton_equation.b)
        return get_vector(problem.manifold, newtonstate.p, X, DefaultOrthogonalBasis())
    end

    y_0 = copy(product, disc_point)

    NE = NewtonEq(product, integrand_yλ, integrand_vv, integrand_λv, test_spaces, ansatz_spaces, transport, discrete_time)

    st_res = vectorbundle_newton(
        product, TangentBundle(product), NE, y_0; sub_problem = solve_in_basis_repr, sub_state = AllocatingEvaluation(),
        stopping_criterion = (StopAfterIteration(100) | StopWhenChangeLess(product, 1.0e-12; outer_norm = Inf)),
        retraction_method = ProductRetraction(ExponentialRetraction(), ProjectionRetraction(), ExponentialRetraction()),
        stepsize = Manopt.AffineCovariantStepsize(product, θ_des = 0.5, outer_norm = Inf),
        return_state = true
    )

    @test get_solver_result(st_res) == RecursiveArrayTools.ArrayPartition{Float64, Tuple{Vector{Vector{Float64}}, Vector{Vector{Float64}}, Vector{Vector{Float64}}}}(([[0.16617021062663, 9.311714124516312e-27, 0.052931882501351245], [0.37241790479586706, 1.7784080245941692e-26, -0.08602082039241878], [0.5853942432977951, 8.462899790563452e-27, -0.12209444392842679]], [[0.8821480895130821, 7.44937129961305e-26, -0.4709721309891059], [0.7678334638408145, -6.76053795722677e-27, -0.6406494921610542], [0.9359772441746095, -6.770319832450762e-26, 0.3520605038729901]], [[-26.389657408789546, -1.4772524854400396e-25, -0.3504761360244674], [-26.389657408789546, -1.4772524854400396e-25, -0.3504761360244674], [-26.389657408789546, -1.4772524854400396e-25, -0.3504761360244674], [-26.389657408789546, -1.4772524854400396e-25, -0.3504761360244674]]))
end<|MERGE_RESOLUTION|>--- conflicted
+++ resolved
@@ -208,38 +208,6 @@
 end
 
 @testset "Test Variational Block Assembler (Inextensible rod)" begin
-<<<<<<< HEAD
-    N=3
-
-	S = Manifolds.Sphere(2)
-	R3 = Manifolds.Euclidean(3)	
-	powerS = PowerManifold(S, NestedPowerRepresentation(), N) # power manifold of S
-	powerR3 = PowerManifold(R3, NestedPowerRepresentation(), N) # power manifold of R^3
-	powerR3_λ = PowerManifold(R3, NestedPowerRepresentation(), N+1) # power manifold of R^3
-	product = ProductManifold(powerR3, powerS, powerR3_λ) # product manifold
-
-	mutable struct VariationalSpace
-		manifold::AbstractManifold
-		degree::Integer
-	end
-
-	test_spaces = ArrayPartition(VariationalSpace(R3, 1), VariationalSpace(S, 1), VariationalSpace(R3, 0))
-
-	ansatz_spaces = ArrayPartition(VariationalSpace(R3, 1), VariationalSpace(S, 1), VariationalSpace(R3, 0))
-	
-	start_interval = 0.0
-	end_interval = 1.0
-	discrete_time = range(; start=start_interval, stop = end_interval, length=N+2)
-	
-	y0 = [0,0,0] # startpoint of rod
-	y1 = [0.8,0,0] # endpoint of rod
-
-	v0 = 1/norm([1,0,2])*[1,0,2] # start direction of rod
-	v1 = 1/norm([1,0,0.8])*[1,0,0.8] # end direction of rod
-
-    y(t) = [t*0.8, 0.1*t*(1-t), 0]
-	v(t) = [sin(t*pi/2+pi/4), cos(t*pi/2+pi/4), 0]
-=======
     N = 3
 
     S = Manifolds.Sphere(2)
@@ -249,14 +217,14 @@
     powerR3_λ = PowerManifold(R3, NestedPowerRepresentation(), N + 1) # power manifold of R^3
     product = ProductManifold(powerR3, powerS, powerR3_λ) # product manifold
 
-    mutable struct variational_space
+    mutable struct VariationalSpace
         manifold::AbstractManifold
         degree::Integer
     end
 
-    test_spaces = ArrayPartition(variational_space(R3, 1), variational_space(S, 1), variational_space(R3, 0))
-
-    ansatz_spaces = ArrayPartition(variational_space(R3, 1), variational_space(S, 1), variational_space(R3, 0))
+    test_spaces = ArrayPartition(VariationalSpace(R3, 1), VariationalSpace(S, 1), VariationalSpace(R3, 0))
+
+    ansatz_spaces = ArrayPartition(VariationalSpace(R3, 1), VariationalSpace(S, 1), VariationalSpace(R3, 0))
 
     start_interval = 0.0
     end_interval = 1.0
@@ -270,7 +238,6 @@
 
     y(t) = [t * 0.8, 0.1 * t * (1 - t), 0]
     v(t) = [sin(t * pi / 2 + pi / 4), cos(t * pi / 2 + pi / 4), 0]
->>>>>>> 65696224
     λ(t) = [0.1, 0.1, 0.1]
 
     discretized_y = [y(ti) for ti in discrete_time[2:(end - 1)]]
@@ -428,38 +395,6 @@
 end
 
 @testset "Test assembly simplified right hand side for block system" begin
-<<<<<<< HEAD
-    N=3
-
-	S = Manifolds.Sphere(2)
-	R3 = Manifolds.Euclidean(3)	
-	powerS = PowerManifold(S, NestedPowerRepresentation(), N) # power manifold of S
-	powerR3 = PowerManifold(R3, NestedPowerRepresentation(), N) # power manifold of R^3
-	powerR3_λ = PowerManifold(R3, NestedPowerRepresentation(), N+1) # power manifold of R^3
-	product = ProductManifold(powerR3, powerS, powerR3_λ) # product manifold
-
-	mutable struct VariationalSpace
-		manifold::AbstractManifold
-		degree::Integer
-	end
-
-	test_spaces = ArrayPartition(VariationalSpace(R3, 1), VariationalSpace(S, 1), VariationalSpace(R3, 0))
-
-	ansatz_spaces = ArrayPartition(VariationalSpace(R3, 1), VariationalSpace(S, 1), VariationalSpace(R3, 0))
-	
-	start_interval = 0.0
-	end_interval = 1.0
-	discrete_time = range(; start=start_interval, stop = end_interval, length=N+2)
-	
-	y0 = [0,0,0] # startpoint of rod
-	y1 = [0.8,0,0] # endpoint of rod
-
-	v0 = 1/norm([1,0,2])*[1,0,2] # start direction of rod
-	v1 = 1/norm([1,0,0.8])*[1,0,0.8] # end direction of rod
-
-    y(t) = [t*0.8, 0.1*t*(1-t), 0]
-	v(t) = [sin(t*pi/2+pi/4), cos(t*pi/2+pi/4), 0]
-=======
     N = 3
 
     S = Manifolds.Sphere(2)
@@ -469,14 +404,14 @@
     powerR3_λ = PowerManifold(R3, NestedPowerRepresentation(), N + 1) # power manifold of R^3
     product = ProductManifold(powerR3, powerS, powerR3_λ) # product manifold
 
-    mutable struct variational_space
+    mutable struct VariationalSpace
         manifold::AbstractManifold
         degree::Integer
     end
 
-    test_spaces = ArrayPartition(variational_space(R3, 1), variational_space(S, 1), variational_space(R3, 0))
-
-    ansatz_spaces = ArrayPartition(variational_space(R3, 1), variational_space(S, 1), variational_space(R3, 0))
+    test_spaces = ArrayPartition(VariationalSpace(R3, 1), VariationalSpace(S, 1), VariationalSpace(R3, 0))
+
+    ansatz_spaces = ArrayPartition(VariationalSpace(R3, 1), VariationalSpace(S, 1), VariationalSpace(R3, 0))
 
     start_interval = 0.0
     end_interval = 1.0
@@ -490,7 +425,6 @@
 
     y(t) = [t * 0.8, 0.1 * t * (1 - t), 0]
     v(t) = [sin(t * pi / 2 + pi / 4), cos(t * pi / 2 + pi / 4), 0]
->>>>>>> 65696224
     λ(t) = [0.1, 0.1, 0.1]
 
     discretized_y = [y(ti) for ti in discrete_time[2:(end - 1)]]
