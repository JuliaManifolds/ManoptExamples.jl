name = "ManoptExamples"
uuid = "5b8d5e80-5788-45cb-83d6-5e8f1484217d"
authors = ["Ronny Bergmann <manopt@ronnybergmann.net>"]
version = "0.1.14"

[deps]
LinearAlgebra = "37e2e46d-f89d-539d-b4ee-838fcccc9c8e"
ManifoldDiff = "af67fdf4-a580-4b9f-bbec-742ef357defd"
Manifolds = "1cead3c2-87b3-11e9-0ccd-23c62b72b94e"
ManifoldsBase = "3362f125-f0bb-47a3-aa74-596ffd7ef2fb"
Markdown = "d6f4376e-aef5-505a-96c1-9c027394607a"
<<<<<<< HEAD
OffsetArrays = "6fe1bfb0-de20-5000-8ca7-80f57d26f881"
Requires = "ae029012-a4dd-5104-9daa-d747884805df"
SparseArrays = "2f01184e-e22b-5df5-ae63-d93ebab69eaf"
=======
>>>>>>> 7be6e7d9

[weakdeps]
Manopt = "0fc0a36d-df90-57f3-8f93-d78a9fc72bb5"

[extensions]
ManoptExamplesManoptExt = "Manopt"

[compat]
Distributions = "0.25"
<<<<<<< HEAD
LinearAlgebra = "1.6"
ManifoldDiff = "0.3"
Manifolds = "0.9, 0.10"
ManifoldsBase = "0.15"
Manopt = "0.4.7, 0.5"
Markdown = "1.6"
OffsetArrays = "1.14.1"
Random = "1.6"
RecursiveArrayTools = "2, 3"
Requires = "0.5, 1"
SparseArrays = "1.10"
Test = "1.6"
julia = "1.6"
=======
LinearAlgebra = "1.10"
ManifoldDiff = "0.4"
Manifolds = "0.10"
ManifoldsBase = "1"
Manopt = "0.5"
Markdown = "1.10"
Random = "1.10"
Test = "1.10"
julia = "1.10"
RecursiveArrayTools = "2, 3"
>>>>>>> 7be6e7d9

[extras]
Distributions = "31c24e10-a181-5473-b8eb-7969acd0382f"
Manopt = "0fc0a36d-df90-57f3-8f93-d78a9fc72bb5"
Random = "9a3f8284-a2c9-5f02-9a11-845980a1fd5c"
RecursiveArrayTools = "731186ca-8d62-57ce-b412-fbd966d074cd"
Test = "8dfed614-e22c-5e08-85e1-65c5234f0b40"

[targets]
test = ["Test", "Random", "Manopt", "Distributions", "RecursiveArrayTools"]<|MERGE_RESOLUTION|>--- conflicted
+++ resolved
@@ -9,12 +9,9 @@
 Manifolds = "1cead3c2-87b3-11e9-0ccd-23c62b72b94e"
 ManifoldsBase = "3362f125-f0bb-47a3-aa74-596ffd7ef2fb"
 Markdown = "d6f4376e-aef5-505a-96c1-9c027394607a"
-<<<<<<< HEAD
 OffsetArrays = "6fe1bfb0-de20-5000-8ca7-80f57d26f881"
 Requires = "ae029012-a4dd-5104-9daa-d747884805df"
 SparseArrays = "2f01184e-e22b-5df5-ae63-d93ebab69eaf"
-=======
->>>>>>> 7be6e7d9
 
 [weakdeps]
 Manopt = "0fc0a36d-df90-57f3-8f93-d78a9fc72bb5"
@@ -24,32 +21,19 @@
 
 [compat]
 Distributions = "0.25"
-<<<<<<< HEAD
-LinearAlgebra = "1.6"
-ManifoldDiff = "0.3"
-Manifolds = "0.9, 0.10"
-ManifoldsBase = "0.15"
-Manopt = "0.4.7, 0.5"
-Markdown = "1.6"
-OffsetArrays = "1.14.1"
-Random = "1.6"
-RecursiveArrayTools = "2, 3"
-Requires = "0.5, 1"
-SparseArrays = "1.10"
-Test = "1.6"
-julia = "1.6"
-=======
 LinearAlgebra = "1.10"
 ManifoldDiff = "0.4"
 Manifolds = "0.10"
 ManifoldsBase = "1"
 Manopt = "0.5"
 Markdown = "1.10"
+OffsetArrays = "1.14.1"
 Random = "1.10"
+RecursiveArrayTools = "2, 3"
+Requires = "0.5, 1"
+SparseArrays = "1.10"
 Test = "1.10"
 julia = "1.10"
-RecursiveArrayTools = "2, 3"
->>>>>>> 7be6e7d9
 
 [extras]
 Distributions = "31c24e10-a181-5473-b8eb-7969acd0382f"
