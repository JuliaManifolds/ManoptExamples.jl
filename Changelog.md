--- conflicted
+++ resolved
@@ -5,23 +5,12 @@
 The format is based on [Keep a Changelog](https://keepachangelog.com/en/1.0.0/),
 and this project adheres to [Semantic Versioning](https://semver.org/spec/v2.0.0.html).
 
-<<<<<<< HEAD
-## [0.1.11] – 16/12/2024
-
-### Changed
-
-* Added compatibility with ManifoldDiff.jl v0.4
-* Minimum Julia version bumped to 1.10.
-* CI updates
-=======
-
 ## [0.1.11] – 10/02/2025
 
 ### Changed
 
 * Bump dependencies on CI
 * Adapt to ManifoldsBase 1.0
->>>>>>> 61697cf3
 
 ## [0.1.10] – 18/10/2024
 
