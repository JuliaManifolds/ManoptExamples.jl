--- conflicted
+++ resolved
@@ -10,8 +10,4 @@
 DocumenterInterLinks = "1"
 
 [sources]
-<<<<<<< HEAD
-ManoptExamples = { path = ".." }
-=======
-ManoptExamples = {path = ".."}
->>>>>>> 3dce8f93
+ManoptExamples = {path = ".."}