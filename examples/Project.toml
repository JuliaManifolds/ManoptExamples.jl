[deps]
BenchmarkTools = "6e4b80f9-dd63-53aa-95a3-0cdb28fa8baf"
CSV = "336ed68f-0bac-5ca0-87d4-7b16caf5d00b"
ColorSchemes = "35d6a980-a343-548e-a6ea-1d62b119f2f4"
Colors = "5ae59095-9a9b-59fe-a467-6f913c188581"
DataFrames = "a93c6f00-e57d-5684-b7b6-d8193f3e46c0"
IJulia = "7073ff75-c697-5162-941a-fcdaad2a7d2a"
JSON = "682c06a0-de6a-54ab-a142-c8b1cf79cde6"
LRUCache = "8ac3fa9e-de4c-5943-b1dc-09c6b5f20637"
LineSearches = "d3d80556-e9d4-5f37-9878-2ab0fcc64255"
ManifoldDiff = "af67fdf4-a580-4b9f-bbec-742ef357defd"
Manifolds = "1cead3c2-87b3-11e9-0ccd-23c62b72b94e"
ManifoldsBase = "3362f125-f0bb-47a3-aa74-596ffd7ef2fb"
Manopt = "0fc0a36d-df90-57f3-8f93-d78a9fc72bb5"
ManoptExamples = "5b8d5e80-5788-45cb-83d6-5e8f1484217d"
NamedColors = "51fcb6bd-ecd8-522c-95bc-4099d1d03463"
Plots = "91a5bcdd-55d7-5caf-9e0b-520d859cae80"
PrettyTables = "08abe8d2-0d0c-5749-adfa-8a2ac140af0d"
PythonCall = "6099a3de-0909-46bc-b1f4-468b9a2dfc0d"
QuadraticModels = "f468eda6-eac5-11e8-05a5-ff9e497bcd19"
RipQP = "1e40b3f8-35eb-4cd8-8edd-3e515bb9de08"

[compat]
BenchmarkTools = "1.3"
ColorSchemes = "3.24"
Colors = "0.12"
IJulia = "1"
LRUCache = "1.4"
LineSearches = "7"
<<<<<<< HEAD
ManifoldDiff = "0.3.9"
Manifolds = "0.9, 0.10"
ManifoldsBase = "0.15"
=======
ManifoldDiff = "0.4"
Manifolds = "0.10"
ManifoldsBase = "1"
>>>>>>> 53fec700
Manopt = "0.5"
NamedColors = "0.2.1"
Plots = "1.38"
PythonCall = "0.9"
julia = "1.10"<|MERGE_RESOLUTION|>--- conflicted
+++ resolved
@@ -27,15 +27,9 @@
 IJulia = "1"
 LRUCache = "1.4"
 LineSearches = "7"
-<<<<<<< HEAD
-ManifoldDiff = "0.3.9"
-Manifolds = "0.9, 0.10"
-ManifoldsBase = "0.15"
-=======
 ManifoldDiff = "0.4"
 Manifolds = "0.10"
 ManifoldsBase = "1"
->>>>>>> 53fec700
 Manopt = "0.5"
 NamedColors = "0.2.1"
 Plots = "1.38"
