--- conflicted
+++ resolved
@@ -14,25 +14,15 @@
         julia-version: ["lts", "1", "pre"]
         os: [ubuntu-latest, macOS-latest, windows-latest]
     steps:
-<<<<<<< HEAD
-      - uses: actions/checkout@v2
-=======
       - uses: actions/checkout@v4
->>>>>>> 61697cf3
       - uses: julia-actions/setup-julia@v2
         with:
           version: ${{ matrix.julia-version }}
           arch: x64
-<<<<<<< HEAD
-      - uses: julia-actions/julia-buildpkg@latest
-      - uses: julia-actions/julia-runtest@latest
-      - uses: julia-actions/julia-processcoverage@latest
-=======
       - uses: julia-actions/cache@v2
       - uses: julia-actions/julia-buildpkg@v1
       - uses: julia-actions/julia-runtest@v1
       - uses: julia-actions/julia-processcoverage@v1
->>>>>>> 61697cf3
       - uses: codecov/codecov-action@v5
         with:
           token: ${{ secrets.CODECOV_TOKEN }}
